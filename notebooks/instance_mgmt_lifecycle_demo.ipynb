{
 "cells": [
  {
   "cell_type": "markdown",
   "metadata": {},
   "source": [
    "# Neptune Analytics Instance Management Lifecycle Demo\n",
    "\n",
    "This notebook demonstrates how to:\n",
    "1. Create a new Neptune Analytics instance on-demand.\n",
    "2. Import demo dataset to on-demand instance from S3.\n",
    "3. Run graph algorithms on the provisioned instance.\n",
    "4. Delete the on-demand instance after the computation. \n",
    "\n",
    "The notebook uses the `create_na_instance` and `delete_na_instance` functions to provision and destroy Neptune Analytics instance when needed."
   ]
  },
  {
   "cell_type": "markdown",
   "metadata": {},
   "source": [
    "## Setup\n",
    "\n",
    "Import the necessary libraries and set up logging."
   ]
  },
  {
   "cell_type": "code",
   "execution_count": null,
   "metadata": {},
   "outputs": [],
   "source": [
    "import logging\n",
    "import sys\n",
    "import os\n",
    "\n",
    "import networkx as nx\n",
    "from nx_neptune import NeptuneGraph\n",
    "from nx_neptune.instance_management import create_na_instance, import_csv_from_s3, delete_na_instance"
   ]
  },
  {
   "cell_type": "code",
   "execution_count": null,
   "metadata": {},
   "outputs": [],
   "source": [
    "# Configure logging to see detailed information about the instance creation process\n",
    "logging.basicConfig(\n",
    "    level=logging.INFO,\n",
    "    format='%(levelname)s - %(message)s',\n",
    "    datefmt='%Y-%m-%d %H:%M:%S',\n",
    "    stream=sys.stdout  # Explicitly set output to stdout\n",
    ")\n",
    "# Enable debug logging for the instance management module\n",
    "for logger_name in ['nx_neptune.instance_management']:\n",
    "    logging.getLogger(logger_name).setLevel(logging.DEBUG)\n",
    "logger = logging.getLogger(__name__)"
   ]
  },
  {
   "cell_type": "markdown",
   "metadata": {},
   "source": [
    "## Configuration\n",
    "\n",
    "Check for environment variables and configure the NetworkX backend for Neptune Analytics."
   ]
  },
  {
   "cell_type": "code",
   "execution_count": null,
   "metadata": {},
   "outputs": [],
   "source": [
    "def check_env_vars(var_names):\n",
    "    values = {}\n",
    "    for var_name in var_names:\n",
    "        value = os.getenv(var_name)\n",
    "        if not value:\n",
    "            print(f\"Warning: Environment Variable {var_name} is not defined\")\n",
    "            print(f\"You can set it using: %env {var_name}=your-value\")\n",
    "        else:\n",
    "            print(f\"Using {var_name}: {value}\")\n",
    "        values[var_name] = value\n",
    "    return values\n",
    "    \n",
    "# Check for optional environment variables\n",
    "env_vars = check_env_vars(['NETWORKX_S3_IMPORT_BUCKET_PATH', 'NETWORKX_ARN_IAM_ROLE'])\n",
    "\n",
    "# Get environment variables\n",
    "s3_location_import = os.getenv('NETWORKX_S3_IMPORT_BUCKET_PATH')  # Optional: for importing data after creation\n",
    "role_arn = os.getenv('NETWORKX_ARN_IAM_ROLE')  # Required for S3 import"
   ]
  },
  {
   "cell_type": "markdown",
   "metadata": {},
   "source": [
    "## Create a New Neptune Analytics Instance\n",
    "\n",
    "Provision a new Neptune Analytics instance on demand. This process may take several minutes to complete."
   ]
  },
  {
   "cell_type": "code",
   "execution_count": null,
   "metadata": {},
   "outputs": [],
   "source": [
    "graph_id = await create_na_instance()\n",
    "logger.info(f\"A new instance is created with graph-id: {graph_id}\")"
   ]
  },
  {
   "cell_type": "markdown",
   "metadata": {},
   "source": [
    "## Import Data from S3\n",
    "\n",
    "Import data from S3 into the Neptune Analytics graph and wait for the operation to complete. <br>\n",
    "IAM permisisons required for import: <br>\n",
    " - s3:GetObject, kms:Decrypt, kms:GenerateDataKey, kms:DescribeKey"
   ]
  },
  {
   "cell_type": "code",
   "execution_count": null,
   "metadata": {},
   "outputs": [],
   "source": [
<<<<<<< HEAD
    "os.environ['NETWORKX_GRAPH_ID'] = graph_id\n",
    "na_graph = NeptuneGraph(graph=nx.DiGraph())\n",
=======
    "os.environ['GRAPH_ID'] = graph_id\n",
    "na_graph = NeptuneGraph.from_config(graph=nx.DiGraph())\n",
>>>>>>> a43b9cf9
    "future = import_csv_from_s3(\n",
    "na_graph, s3_location_import)\n",
    "import_blocking_status = await future\n",
    "print(\"Import completed with status: \" + import_blocking_status)"
   ]
  },
  {
   "cell_type": "markdown",
   "metadata": {},
   "source": [
    "## Execcute BFS Algorithm\n",
    "\n",
    "Create a NetworkX graph and initialize the connection to the Neptune Analytics instance."
   ]
  },
  {
   "cell_type": "code",
   "execution_count": null,
   "metadata": {},
   "outputs": [],
   "source": [
    "g = nx.DiGraph()\n",
    "# BFS on Air route\n",
    "r = list(nx.bfs_edges(g, source=\"48\", backend=\"neptune\"))\n",
    "print('BFS search on Neptune Analytics with source=48 (Vancouver international airport): ')\n",
    "print(f\"Total size of the result: {len(r)}\")\n"
   ]
  },
  {
   "cell_type": "markdown",
   "metadata": {},
   "source": [
    "## Delete the Neptune Analytics Instance\n",
    "\n",
    "Delete the Neptune Analytics instance after the computation. This process may take several minutes to complete."
   ]
  },
  {
   "cell_type": "code",
   "execution_count": null,
   "metadata": {},
   "outputs": [],
   "source": [
    "fut = await delete_na_instance(graph_id)\n",
    "logger.info(f\"Instance delete completed with status: {fut}\")\n"
   ]
  },
  {
   "cell_type": "markdown",
   "metadata": {},
   "source": [
    "## Conclusion\n",
    "\n",
    "This notebook demonstrated the complete lifecycle of a Neptune Analytics instance:\n",
    "\n",
    "1. **Creation**: We created a new Neptune Analytics instance on demand\n",
    "2. **Import**: We imported the demo Air Route dataset from \n",
    "3. **Usage**: We ran graph algorithms (BFS) on the instance\n",
    "4. **Deletion**: We deleted the on demand instance after the computation is conducted\n",
    "\n",
    "The `create_na_instance()` and `delete_na_instance` functions make it easy to provision and destroy Neptune Analytics resources when needed, enabling seamless scaling of graph computations."
   ]
  }
 ],
 "metadata": {
  "kernelspec": {
   "display_name": "Python 3 (ipykernel)",
   "language": "python",
   "name": "python3"
  },
  "language_info": {
   "codemirror_mode": {
    "name": "ipython",
    "version": 3
   },
   "file_extension": ".py",
   "mimetype": "text/x-python",
   "name": "python",
   "nbconvert_exporter": "python",
   "pygments_lexer": "ipython3",
   "version": "3.13.5"
  }
 },
 "nbformat": 4,
 "nbformat_minor": 4
}<|MERGE_RESOLUTION|>--- conflicted
+++ resolved
@@ -129,13 +129,8 @@
    "metadata": {},
    "outputs": [],
    "source": [
-<<<<<<< HEAD
     "os.environ['NETWORKX_GRAPH_ID'] = graph_id\n",
-    "na_graph = NeptuneGraph(graph=nx.DiGraph())\n",
-=======
-    "os.environ['GRAPH_ID'] = graph_id\n",
     "na_graph = NeptuneGraph.from_config(graph=nx.DiGraph())\n",
->>>>>>> a43b9cf9
     "future = import_csv_from_s3(\n",
     "na_graph, s3_location_import)\n",
     "import_blocking_status = await future\n",
